# ---
# jupyter:
#   jupytext:
#     text_representation:
#       extension: .py
#       format_name: percent
#       format_version: '1.3'
#       jupytext_version: 1.17.1
#   kernelspec:
#     display_name: Python 3 (ipykernel)
#     language: python
#     name: python3
# ---

# %% [markdown]
# # Training Phi-3-mini-128k-instruct to Learn Swift Programming Language
#
# This notebook trains Microsoft's Phi-3-mini-128k-instruct model to understand and work with Swift code using a dataset of real Swift files.

# %%
# EXECUTION TRACKING SYSTEM
# This cell must be executed first

# Create execution tracker
EXECUTION_STATUS = {
    "setup_complete": False,
    "data_loaded": False,
    "model_initialized": False,
    "trainer_created": False,
    "training_complete": False,
    "testing_complete": False
}

def update_status(stage):
    """Update execution status and print progress"""
    global EXECUTION_STATUS
    EXECUTION_STATUS[stage] = True
    
    # Calculate progress
    completed = sum(1 for status in EXECUTION_STATUS.values() if status)
    total = len(EXECUTION_STATUS)
    progress = completed / total * 100
    
    print(f"✓ {stage.replace('_', ' ').title()} - Progress: {progress:.1f}%")
    
    return True

# Flag to begin execution
print("Starting Phi-3 training pipeline...")

# %%
# SECTION 1: SETUP - Install required libraries and configure environment
print("📦 Installing required libraries...")

# First, install bitsandbytes with multi-backend support for CPU offloading during training
print("👉 Installing BitsAndBytes with multi-backend support for CPU offloading...")
!pip uninstall -y bitsandbytes  # Remove any existing installation
!pip install git+https://github.com/TimDettmers/bitsandbytes.git  # Install latest version
!pip install --upgrade transformers datasets evaluate torch scikit-learn tqdm dropbox requests accelerate peft

# Verify bitsandbytes installation for training with offloading
print("👉 Verifying BitsAndBytes installation...")
try:
    import bitsandbytes as bnb
    print(f"✓ BitsAndBytes version: {bnb.__version__}")
    # Check if compiled with CUDA support
    if hasattr(bnb, "COMPILED_WITH_CUDA"):
        print(f"✓ Compiled with CUDA: {bnb.COMPILED_WITH_CUDA}")
    # Check for multi-backend support
    if "get_available_modules" in dir(bnb) or (hasattr(bnb, "cuda") and "has_cuda_extension" in dir(bnb.cuda)):
        print("✓ Multi-backend support detected")
    print("BitsAndBytes installation looks good!")
except ImportError as e:
    print(f"⚠️ BitsAndBytes import failed: {e}")
    print("Installing fallback version...")
    !pip install bitsandbytes

# Set PyTorch memory management environment variables to avoid fragmentation and OOM issues
import os
# Configure CUDA memory allocation for better memory management
os.environ["PYTORCH_CUDA_ALLOC_CONF"] = "expandable_segments:True,max_split_size_mb:128"
os.environ["CUDA_VISIBLE_DEVICES"] = "0,1"  # Explicitly set to use 2 GPUs
# Enable better memory handling with CPU offloading
os.environ["ACCELERATE_USE_CPU_OFFLOAD"] = "1"
os.environ["ACCELERATE_MIXED_PRECISION"] = "fp16"
# Enable disk offloading if needed
os.environ["ACCELERATE_ENABLE_DISK_OFFLOAD"] = "1"
# Enable training with CPU offloading
os.environ["BNB_OFFLOAD_TRAINING"] = "1"  # Critical for training with CPU offload

# Update execution status
if 'update_status' in globals():
    update_status("setup_complete")

# %%
# SECTION 1 (cont): Import required libraries
print("📚 Importing libraries and setting up environment...")
import torch
import numpy as np
import random
import time
import collections
import psutil
import os
import gc
import sys
import json
from accelerate import init_empty_weights, load_checkpoint_and_dispatch
from datasets import load_dataset
from transformers import (
    AutoModelForCausalLM, 
    AutoTokenizer, 
    TrainingArguments, 
    Trainer, 
    DataCollatorForLanguageModeling,
    BitsAndBytesConfig
)
from transformers.trainer_callback import EarlyStoppingCallback
from peft import LoraConfig, get_peft_model, prepare_model_for_kbit_training
# Import GGUF for model quantization
try:
    try:
        import ctransformers
    except ImportError:
        print("ctransformers package not found. Installing...")
        import subprocess
        subprocess.check_call(["pip", "install", "-U", "ctransformers", "--no-cache-dir"])
        import ctransformers

    # Also install llama-cpp-python for additional GGUF compatibility
    try:
        import llama_cpp
    except ImportError:
        print("llama-cpp-python package not found. Installing...")
        subprocess.check_call(["pip", "install", "-U", "llama-cpp-python", "--no-cache-dir"])
        import llama_cpp
    
    print("GGUF libraries imported successfully - ctransformers version:", 
          ctransformers.__version__ if hasattr(ctransformers, "__version__") else "unknown")
    print("llama-cpp-python version:", 
          llama_cpp.__version__ if hasattr(llama_cpp, "__version__") else "unknown")
except Exception as e:
    print(f"Error importing GGUF libraries: {e}")
    print("Will fallback to 4-bit quantization using BitsAndBytes")

# Define Kaggle-optimized memory cleanup function
def cleanup_memory():
    """
    Clean up GPU memory with aggressive management optimized for Kaggle environments.
    Handles GPU memory, system temp files, and Python memory with multiple strategies.
    """
    print("Cleaning up memory with Kaggle-optimized strategies...")
    
    # Clear Python's garbage collector multiple times
    for _ in range(3):
        gc.collect()
    
    # Force Python to release memory to OS if possible
    if hasattr(gc, 'mem_free'):
        gc.mem_free()  # Some Python installations support this
    
    if torch.cuda.is_available():
        # Empty CUDA cache with multiple strategies
        torch.cuda.empty_cache()  # Standard cleanup
        torch.cuda.synchronize()  # Wait for all CUDA operations to finish
        
        # Try to release all CUDA memory and reinitialize if necessary
        for i in range(torch.cuda.device_count()):
            # Force deallocate any unused memory
            if hasattr(torch.cuda, 'reset_peak_memory_stats'):
                torch.cuda.reset_peak_memory_stats(i)
            if hasattr(torch.cuda, 'reset_accumulated_memory_stats'):
                try:
                    torch.cuda.reset_accumulated_memory_stats(i)
                except:
                    pass
            
            # Print memory info after cleanup
            if hasattr(torch.cuda, 'memory_allocated'):
                alloc = torch.cuda.memory_allocated(i) / (1024**3)
                reserved = torch.cuda.memory_reserved(i) / (1024**3)
                print(f"  GPU {i} after cleanup: {alloc:.2f} GB allocated, {reserved:.2f} GB reserved")
        
        # Try to explicitly clear CUDA memory pools
        try:
            # This works on newer PyTorch versions
            torch.cuda._cached_memory_pool.empty_cache()
        except:
            pass
    
    # Explicitly delete any large objects that might be in memory
    # First identify all large objects
    large_objects = []
    
    # Look for larger threshold on tensors and arrays which are more common in ML
    for var_name in list(globals().keys()):
        var = globals()[var_name]
        try:
            # Calculate size more accurately for common ML objects
            if isinstance(var, torch.Tensor):
                size = var.element_size() * var.nelement()
                if size > 1e6:  # 1MB
                    large_objects.append(var_name)
            elif isinstance(var, (list, dict, set)):
                size = sys.getsizeof(var)
                if size > 5e6:  # 5MB
                    large_objects.append(var_name)
            # Look for numpy arrays too
            elif 'numpy' in str(type(var)):
                try:
                    size = var.nbytes
                    if size > 1e6:
                        large_objects.append(var_name)
                except:
                    pass
        except:
            continue
    
    # Delete identified large objects
    for obj in large_objects:
        if obj in globals():
            print(f"  Deleting large object: {obj}")
            try:
                del globals()[obj]
            except:
                pass
    
    # Clean Kaggle temp directories if they exist
    try:
        # Common Kaggle temp directories that might accumulate files
        kaggle_temp_dirs = [
            "/tmp/transformers_cache",
            "/tmp/torch_cache",
            "/tmp/huggingface",
            "/kaggle/working/tmp",
            "/kaggle/temp"
        ]
        
        import os
        import shutil
        
        for temp_dir in kaggle_temp_dirs:
            if os.path.exists(temp_dir) and os.path.isdir(temp_dir):
                print(f"Cleaning Kaggle temp directory: {temp_dir}")
                try:
                    # Delete files older than 1 hour
                    for root, dirs, files in os.walk(temp_dir):
                        for f in files:
                            try:
                                full_path = os.path.join(root, f)
                                # Only delete if older than 1 hour and not a necessary file
                                if os.path.getmtime(full_path) < time.time() - 3600:
                                    os.remove(full_path)
                            except:
                                pass
                except Exception as e:
                    print(f"Error cleaning temp dir {temp_dir}: {e}")
    except Exception as e:
        print(f"Error during Kaggle temp cleanup: {e}")
    
    # Run gc again at the end
    gc.collect()
    
    # Try to force system to release memory to OS
    try:
        # Some systems support this call to release memory to the OS
        import ctypes
        libc = ctypes.CDLL("libc.so.6")
        libc.malloc_trim(0)
    except:
        pass
        
# Define resource monitoring function
def monitor_resources():
    """Monitor system and GPU resources."""
    # Monitor CPU and RAM
    process = psutil.Process(os.getpid())
    memory_info = process.memory_info()
    print(f"CPU memory usage: {memory_info.rss / 1024 / 1024:.2f} MB")
    
    # Monitor GPU if available
    if torch.cuda.is_available():
        num_gpus = torch.cuda.device_count()
        print(f"Number of GPUs: {num_gpus}")
        
        for i in range(num_gpus):
            if hasattr(torch.cuda, 'memory_allocated'):
                print(f"GPU {i} ({torch.cuda.get_device_name(i)})")
                print(f"  Memory allocated: {torch.cuda.memory_allocated(i) / (1024**3):.2f} GB")
                print(f"  Memory reserved: {torch.cuda.memory_reserved(i) / (1024**3):.2f} GB")
                if hasattr(torch.cuda, 'memory_stats'):
                    stats = torch.cuda.memory_stats(i)
                    if 'active_bytes.all.current' in stats:
                        print(f"  Active memory: {stats['active_bytes.all.current'] / (1024**3):.2f} GB")
                    if 'reserved_bytes.all.current' in stats:
                        print(f"  Reserved memory: {stats['reserved_bytes.all.current'] / (1024**3):.2f} GB")


# %%
# Configure device (GPU or CPU)
if torch.cuda.is_available():
    # Set up for distributed training on multiple GPUs
    device = torch.device('cuda')
    print(f"Using GPU: {torch.cuda.get_device_name(0)}")
    
    # Enable multi-GPU support for T4 x2
    if torch.cuda.device_count() > 1:
        print(f"Using {torch.cuda.device_count()} GPUs")
        # For distributed training, we'll use device_map="auto" when loading the model
        print("Multi-GPU training enabled")
        
        # Additional memory management for multi-GPU setup
        torch.cuda.empty_cache()
        # Set memory allocation strategy to reduce fragmentation
        if hasattr(torch.cuda, 'memory_stats'):
            print("Initial GPU memory allocated:", torch.cuda.memory_allocated(0) / (1024**3), "GB")
else:
    device = torch.device('cpu')
    print("Using CPU - Note: Training will be much slower on CPU")

# Set random seeds for reproducibility
SEED = 42
random.seed(SEED)
np.random.seed(SEED)
torch.manual_seed(SEED)
if torch.cuda.is_available():
    torch.cuda.manual_seed_all(SEED)

# %%
# Dataset configuration - using the same dataset as the original notebook
DATASET_ID = "mvasiliniuc/iva-swift-codeint"

# Model configuration - using Phi-3-mini-128k-instruct
MODEL_NAME = "microsoft/Phi-3-mini-128k-instruct"
MAX_LENGTH = 4096  # Phi-3 can handle long sequences natively
BATCH_SIZE = 1  # Reduced batch size to 1 to minimize memory usage per GPU
LEARNING_RATE = 2e-5
WEIGHT_DECAY = 0.01
NUM_EPOCHS = 3
WARMUP_RATIO = 0.03
GRADIENT_ACCUMULATION_STEPS = 8  # Increased gradient accumulation to compensate for smaller batch size

# Output configuration
OUTPUT_DIR = "./phi3_swift_model"  # Single output directory for all model artifacts

# LoRA configuration
LORA_R = 8  # Reduced from 16 to save memory
LORA_ALPHA = 16  # Reduced from 32 to save memory
LORA_DROPOUT = 0.05

# Debug mode for testing with smaller dataset
DEBUG_MODE = True
DEBUG_SAMPLE_SIZE = 100

# Memory optimization flags
USE_CPU_OFFLOAD = True
USE_MEMORY_EFFICIENT_ATTENTION = True
USE_ACTIVATION_CHECKPOINTING = True
USE_SEQUENTIAL_OFFLOAD = True
OFFLOAD_FOLDER = "./offload_folder"  # For disk offloading
os.makedirs(OFFLOAD_FOLDER, exist_ok=True)

print(f"Using model: {MODEL_NAME}")
print(f"Max sequence length: {MAX_LENGTH}")
print(f"Batch size: {BATCH_SIZE} per device")
print(f"Gradient accumulation steps: {GRADIENT_ACCUMULATION_STEPS}")
print(f"Effective batch size: {BATCH_SIZE * (2 if torch.cuda.device_count() > 1 else 1) * GRADIENT_ACCUMULATION_STEPS}")
print(f"LoRA rank: {LORA_R}")
print(f"Memory optimizations: CPU Offload={USE_CPU_OFFLOAD}, Memory-Efficient Attention={USE_MEMORY_EFFICIENT_ATTENTION}")


# %%
# SECTION 2: DATA PREPARATION - Load and prepare the dataset
print("\n" + "="*80)
print("SECTION 2: DATASET PREPARATION")
print("="*80)

print("📊 Loading and preparing the dataset...")

# Function to load dataset with retry logic
def load_dataset_with_retry(dataset_id, max_retries=3, retry_delay=5):
    """Load a dataset with retry logic."""
    for attempt in range(max_retries):
        try:
            print(f"Loading dataset (attempt {attempt+1}/{max_retries})...")
            data = load_dataset(dataset_id, trust_remote_code=True)
            print(f"✓ Dataset loaded successfully with {len(data['train'])} examples")
            return data
        except Exception as e:
            print(f"⚠️ Error loading dataset (attempt {attempt+1}/{max_retries}): {e}")
            if attempt < max_retries - 1:
                print(f"Retrying in {retry_delay} seconds...")
                time.sleep(retry_delay)
            else:
                print("❌ Maximum retries reached. Could not load dataset.")
                raise

# Load the dataset with retry logic
try:
    print(f"📥 Loading dataset: {DATASET_ID}")
    data = load_dataset_with_retry(DATASET_ID)
    print("Dataset structure:")
    print(data)
    
    # If in debug mode, take a small sample of the dataset
    if DEBUG_MODE and 'train' in data:
        print(f"🔍 DEBUG MODE: Sampling {DEBUG_SAMPLE_SIZE} examples from dataset")
        # Take a stratified sample if possible
        data['train'] = data['train'].shuffle(seed=42).select(range(min(DEBUG_SAMPLE_SIZE, len(data['train']))))
        print(f"✓ Reduced dataset size: {len(data['train'])} examples")
    
    # Update execution status
    if 'update_status' in globals():
        update_status("data_loaded")
        
except Exception as e:
    print(f"❌ Fatal error loading dataset: {e}")
    raise


# %%
# Verify dataset structure and column names
def verify_dataset_structure(dataset):
    """Verify that the dataset has the expected structure and columns."""
    required_columns = ['repo_name', 'path', 'content']
    if 'train' not in dataset:
        print("WARNING: Dataset does not have a 'train' split.")
        return False
    
    missing_columns = [col for col in required_columns if col not in dataset['train'].column_names]
    if missing_columns:
        print(f"WARNING: Dataset is missing required columns: {missing_columns}")
        return False
    
    print("Dataset structure verification passed.")
    return True

# Verify dataset structure
dataset_valid = verify_dataset_structure(data)
if not dataset_valid:
    print("Dataset structure is not as expected. Proceeding with caution.")

# %%
# Load the Phi-3 tokenizer
try:
    tokenizer = AutoTokenizer.from_pretrained(MODEL_NAME, model_max_length=MAX_LENGTH)
    # Add padding token if it doesn't exist
    if tokenizer.pad_token is None:
        tokenizer.pad_token = tokenizer.eos_token
    print(f"Tokenizer vocabulary size: {len(tokenizer)}")
    print(f"Tokenizer type: {tokenizer.__class__.__name__}")
except Exception as e:
    print(f"Error loading tokenizer: {e}")
    raise


# %%
def extract_file_type(path):
    """
    Extract the file type/category based on the file path and naming conventions in Swift projects.
    
    Args:
        path (str): The file path
        
    Returns:
        int: The category label (0-5)
    """
    path_lower = path.lower()
    filename = path.split('/')[-1].lower()
    
    # Category 0: Models - Data structures and model definitions
    if ('model' in path_lower or 
        'struct' in path_lower or 
        'entity' in path_lower or
        'data' in path_lower and 'class' in path_lower):
        return 0
    
    # Category 1: Views - UI related files
    elif ('view' in path_lower or 
          'ui' in path_lower or 
          'screen' in path_lower or 
          'page' in path_lower or
          'controller' in path_lower and 'view' in path_lower):
        return 1
    
    # Category 2: Controllers - Application logic
    elif ('controller' in path_lower or 
          'manager' in path_lower or 
          'coordinator' in path_lower or
          'service' in path_lower):
        return 2
    
    # Category 3: Utilities - Helper functions and extensions
    elif ('util' in path_lower or 
          'helper' in path_lower or 
          'extension' in path_lower or
          'common' in path_lower):
        return 3
    
    # Category 4: Tests - Test files
    elif ('test' in path_lower or 
          'spec' in path_lower or 
          'mock' in path_lower):
        return 4
    
    # Category 5: Configuration - Package and configuration files
    elif ('package.swift' in path_lower or 
          'config' in path_lower or 
          'settings' in path_lower or
          'info.plist' in path_lower):
        return 5
    
    # Default to category 3 (Utilities) if no clear category is found
    return 3

# Define category names for better readability
category_names = {
    0: "Models",
    1: "Views",
    2: "Controllers",
    3: "Utilities",
    4: "Tests",
    5: "Configuration"
}

# %%
# Apply the function to create labels
try:
    # Create a new column with the extracted labels
    labeled_data = data['train'].map(lambda example: {
        **example,
        'label': extract_file_type(example['path'])
    })
    
    # Count the distribution of labels
    label_counts = collections.Counter(labeled_data['label'])
    
    print("Label distribution:")
    for label, count in sorted(label_counts.items()):
        category_name = category_names.get(label, f"Unknown-{label}")
        print(f"Label {label} ({category_name}): {count} examples ({count/len(labeled_data)*100:.2f}%)")
    
    # Get unique labels
    unique_labels = sorted(label_counts.keys())
    num_labels = len(unique_labels)
    
    print(f"\nTotal unique labels: {num_labels}")
except Exception as e:
    print(f"Error in data preparation: {e}")
    raise

# %%
# Split the data into train, validation, and test sets
try:
    # Shuffle the data
    shuffled_data = labeled_data.shuffle(seed=42)
    
    # Split into train (80%), validation (10%), and test (10%)
    train_size = int(0.8 * len(shuffled_data))
    val_size = int(0.1 * len(shuffled_data))
    
    train_data = shuffled_data.select(range(train_size))
    val_data = shuffled_data.select(range(train_size, train_size + val_size))
    test_data = shuffled_data.select(range(train_size + val_size, len(shuffled_data)))
    
    print(f"Training set size: {len(train_data)}")
    print(f"Training set label distribution: {collections.Counter(train_data['label'])}")
    print(f"Validation set size: {len(val_data)}")
    print(f"Validation set label distribution: {collections.Counter(val_data['label'])}")
    print(f"Test set size: {len(test_data)}")
    print(f"Test set label distribution: {collections.Counter(test_data['label'])}")
except Exception as e:
    print(f"Error splitting data: {e}")
    raise


# %%
# Create instruction-based prompts for the model
def create_instruction_prompt(example):
    """Convert a code example into an instruction-based prompt for language learning."""
    code = example['content']
    label = example['label']
    category = category_names.get(label, f"Unknown-{label}")
    
    # Create different types of prompts to help the model learn the language
    prompt_types = [
        # Explain code functionality
        "Explain what this Swift code does and how it works:\n\n",
        
        # Identify patterns and features
        "Identify and explain the key Swift language features used in this code:\n\n",
        
        # Complete or extend code
        "Complete or extend this Swift code with appropriate functionality:\n\n",
        
        # Fix or improve code
        "Suggest improvements or best practices for this Swift code:\n\n",
        
        # Understand code structure
        f"This is a Swift {category.lower()} file. Explain its structure and purpose:\n\n",
        
        # Code generation tasks
        "Write a Swift function that accomplishes the same task as this code but more efficiently:\n\n",
        
        # Language understanding
        "Explain the Swift syntax and language features demonstrated in this code:\n\n",
        
        # Learning from examples
        "Study this Swift code example and explain what you can learn from it:\n\n"
    ]
    
    # Select a random prompt type
    instruction = random.choice(prompt_types)
    
    code_section = f"```swift\n{code}\n```\n\n"
    
    # Create the full prompt
    prompt = instruction + code_section
    
    # Create a detailed response based on the prompt type and code category
    if "Explain what this Swift code does" in instruction:
        response = f"This Swift code is a {category.lower()} file that "
        if category == "Models":
            response += "defines data structures and model objects. "
        elif category == "Views":
            response += "implements user interface components. "
        elif category == "Controllers":
            response += "manages application logic and coordinates between models and views. "
        elif category == "Utilities":
            response += "provides helper functions and extensions. "
        elif category == "Tests":
            response += "contains test cases to verify functionality. "
        elif category == "Configuration":
            response += "configures application settings and parameters. "
        
        response += "The code uses Swift syntax with "
        
        # Add some language-specific details based on code content
        if "class" in code:
            response += "class definitions, "
        if "struct" in code:
            response += "struct definitions, "
        if "func" in code:
            response += "function declarations, "
        if "var" in code:
            response += "variable declarations, "
        if "let" in code:
            response += "constant declarations, "
        if "guard" in code or "if let" in code:
            response += "optional unwrapping, "
        if "extension" in code:
            response += "extensions, "
        if "protocol" in code:
            response += "protocol implementations, "
            
        # Remove trailing comma and space if present
        if response.endswith(", "):
            response = response[:-2] + "."
        else:
            response += "various Swift features."
    
    elif "Identify and explain the key Swift language features" in instruction:
        response = "This Swift code demonstrates several key language features:\n\n"
        
        # Add language features based on code content
        features = []
        if "class" in code:
            features.append("1. **Classes**: Swift classes are reference types that support inheritance and reference counting.")
        if "struct" in code:
            features.append("1. **Structs**: Swift structs are value types that are copied when assigned or passed as arguments.")
        if "protocol" in code:
            features.append("1. **Protocols**: Similar to interfaces in other languages, protocols define a blueprint of methods, properties, and requirements.")
        if "extension" in code:
            features.append("1. **Extensions**: Swift allows adding functionality to existing types through extensions.")
        if "guard" in code:
            features.append("1. **Guard statements**: Used for early returns and unwrapping optionals, improving code readability.")
        if "if let" in code or "guard let" in code:
            features.append("1. **Optional binding**: Swift's way of safely unwrapping optional values.")
        if "enum" in code:
            features.append("1. **Enumerations**: Swift enums are first-class types that can have methods and computed properties.")
        if "func" in code:
            features.append("1. **Functions**: Swift functions can have parameters, return values, and support closures.")
        
        # If no specific features were identified, add a generic response
        if not features:
            features.append("1. **Swift syntax**: The code demonstrates standard Swift syntax and conventions.")
            features.append("2. **Type safety**: Swift's strong type system helps prevent errors at compile time.")
            features.append("3. **Readability**: Swift's clean syntax makes code easy to read and maintain.")
        
        # Renumber the features
        for i, feature in enumerate(features):
            feature_parts = feature.split(": ", 1)
            if len(feature_parts) == 2:
                features[i] = f"{i+1}. **{feature_parts[0].split('**')[1]}**: {feature_parts[1]}"
        
        response += "\n".join(features)
    
    elif "Complete or extend this Swift code" in instruction or "Write a Swift function" in instruction:
        # For code generation tasks, provide a thoughtful response about how to approach the task
        response = f"To extend this Swift {category.lower()} code, I would consider the following approach:\n\n"
        
        if category == "Models":
            response += "1. Add additional properties to capture more data attributes\n"
            response += "2. Implement Codable protocol for easy JSON serialization\n"
            response += "3. Add validation methods to ensure data integrity\n"
            response += "4. Include computed properties for derived values\n\n"
            response += "Here's an implementation example:\n\n```swift\n"
            
            if "struct" in code:
                response += "// Extension to add Codable conformance\nextension MyStruct: Codable {\n    // Codable implementation\n}\n\n"
                response += "// Add validation method\nextension MyStruct {\n    func validate() -> Bool {\n        // Validation logic\n        return true\n    }\n}\n"
            else:
                response += "// Example extension or additional functionality\n// that would be appropriate for this model\n"
            
            response += "```"
            
        elif category == "Views":
            response += "1. Add UI customization options\n"
            response += "2. Implement additional user interaction handlers\n"
            response += "3. Add accessibility support\n"
            response += "4. Implement view lifecycle methods\n\n"
            response += "Here's an implementation example:\n\n```swift\n"
            response += "// Example extension or additional functionality\n// that would be appropriate for this view\n"
            response += "```"
            
        else:
            response += "1. Add error handling to make the code more robust\n"
            response += "2. Implement additional helper methods\n"
            response += "3. Add documentation comments to improve code readability\n"
            response += "4. Consider performance optimizations where appropriate\n\n"
            response += "Here's an implementation example:\n\n```swift\n"
            response += "// Example extension or additional functionality\n// that would be appropriate for this code\n"
            response += "```"
    
    else:
        # Generic response for other prompt types
        response = f"This Swift code demonstrates typical patterns used in {category.lower()} files. "
        response += "It follows Swift language conventions and showcases proper syntax for defining "
        
        if category == "Models":
            response += "data structures with properties and methods. Swift models typically use structs for value semantics or classes when reference semantics are needed. The code demonstrates Swift's strong typing system and property declarations."
        elif category == "Views":
            response += "UI components with layout and interaction logic. Swift views often use UIKit or SwiftUI frameworks, with clear separation of UI elements and their behaviors. The code shows how Swift handles user interface components and event responses."
        elif category == "Controllers":
            response += "application logic and coordination between components. Controllers in Swift manage the flow of data between models and views, implementing business logic and handling user interactions. The code demonstrates Swift's approach to application architecture."
        elif category == "Utilities":
            response += "helper functions and extensions to enhance functionality. Swift utilities often leverage the language's powerful extension capabilities to add functionality to existing types. The code shows how Swift can be extended and customized through utility functions."
        elif category == "Tests":
            response += "test cases with setup, execution, and verification steps. Swift tests typically use XCTest framework with arrange-act-assert pattern. The code demonstrates Swift's approach to unit testing and verification."
        elif category == "Configuration":
            response += "application settings and configuration parameters. Swift configuration files often define constants, environment settings, and application parameters. The code shows how Swift handles application configuration and settings management."
    
    # Combine prompt and response for instruction tuning
    full_text = f"<|user|>\n{prompt}\n<|assistant|>\n{response}\n"
    
    return {
        "text": full_text,
        "prompt": prompt,
        "response": response,
        "label": label,
        "category": category
    }


# %%
# Apply the function to create instruction-based datasets
try:
    # Create instruction datasets
    train_instructions = train_data.map(create_instruction_prompt)
    val_instructions = val_data.map(create_instruction_prompt)
    test_instructions = test_data.map(create_instruction_prompt)
    
    # Print an example to verify
    print("Example instruction prompt:")
    print("-" * 80)
    print(train_instructions[0]['text'])
    print("-" * 80)
    
    print(f"Created {len(train_instructions)} training instructions")
    print(f"Created {len(val_instructions)} validation instructions")
    print(f"Created {len(test_instructions)} test instructions")
except Exception as e:
    print(f"Error creating instruction prompts: {e}")
    raise


# %%
# FIXED: Tokenize the instruction data with proper handling of padding and truncation
def tokenize_instruction(examples):
    """Tokenize the instruction text with explicit padding and truncation settings."""
    # Process one example at a time to avoid dimension issues
    results = {"input_ids": [], "attention_mask": [], "labels": []}
    
    for text in examples['text']:
        # Tokenize with explicit padding and truncation settings
        encoded = tokenizer(
            text,
            padding="max_length",
            truncation=True,
            max_length=MAX_LENGTH,
            return_tensors=None  # Return Python lists, not PyTorch tensors
        )
        
        # Add to results
        results["input_ids"].append(encoded["input_ids"])
        results["attention_mask"].append(encoded["attention_mask"])
        results["labels"].append(encoded["input_ids"].copy())  # Copy input_ids for labels
    
    return results


# %%
try:
    # Apply tokenization to each split
    tokenized_train = train_instructions.map(
        tokenize_instruction,
        batched=True,
        remove_columns=['repo_name', 'path', 'content', 'label', 'text', 'prompt', 'response', 'category']
    )
    
    tokenized_val = val_instructions.map(
        tokenize_instruction,
        batched=True,
        remove_columns=['repo_name', 'path', 'content', 'label', 'text', 'prompt', 'response', 'category']
    )
    
    # Set the format for PyTorch
    tokenized_train.set_format("torch")
    tokenized_val.set_format("torch")
    
    print(f"Tokenized {len(tokenized_train)} training examples")
    print(f"Tokenized {len(tokenized_val)} validation examples")
    print("Data tokenization complete")
except Exception as e:
    print(f"Error tokenizing data: {e}")
    raise

# %%
# Set up training arguments with optimized settings for multi-GPU training
try:
    # Create output directory if it doesn't exist
    os.makedirs(OUTPUT_DIR, exist_ok=True)
    
    # Configure training arguments with enhanced memory optimizations for multi-GPU training
    training_args = TrainingArguments(
        output_dir=OUTPUT_DIR,
        num_train_epochs=NUM_EPOCHS,
        per_device_train_batch_size=BATCH_SIZE,
        per_device_eval_batch_size=BATCH_SIZE,
        gradient_accumulation_steps=GRADIENT_ACCUMULATION_STEPS,
        learning_rate=LEARNING_RATE,
        weight_decay=WEIGHT_DECAY,
        warmup_ratio=WARMUP_RATIO,
        logging_dir="./logs",
        logging_steps=10,
        save_steps=500,
        save_total_limit=2,
        eval_strategy="steps",
        eval_steps=500,
        load_best_model_at_end=True,
        
        # Memory optimization settings
        fp16=True,                    # Use mixed precision training
        bf16=False,                   # Don't use bfloat16 (T4 GPUs don't support it)
        gradient_checkpointing=True,  # Enable gradient checkpointing to save memory
        optim="adamw_torch_fused",    # Use memory-efficient fused optimizer
        
        # Advanced memory settings
        max_grad_norm=0.3,            # Reduce gradient norm for stability
        group_by_length=True,         # Group sequences of similar length to reduce padding
        dataloader_pin_memory=False,  # Disable pinning memory for less RAM usage
        
        # Distributed training parameters
        local_rank=int(os.environ.get("LOCAL_RANK", -1)),  # For distributed training
        ddp_find_unused_parameters=False,                  # Optimize DDP
        ddp_bucket_cap_mb=50,                             # Limit communication buffer size
        dataloader_num_workers=1,                          # Reduced from 4 to save memory
        dataloader_prefetch_factor=2,                      # Limit prefetching to save memory
        report_to="none",                                  # Disable reporting to avoid overhead
    )
    
    print(f"Training arguments configured for {'multi-GPU' if torch.cuda.device_count() > 1 else 'single-GPU'} training")
    print(f"Using gradient checkpointing: {training_args.gradient_checkpointing}")
    print(f"Using mixed precision: {training_args.fp16}")
    print(f"Local rank: {training_args.local_rank}")
    
except Exception as e:
    print(f"Error setting up training arguments: {e}")
    raise

# %%
# Define early stopping callback
early_stopping_callback = EarlyStoppingCallback(
    early_stopping_patience=3,
    early_stopping_threshold=0.01
)


# %%
# FIXED: Create a custom data collator that properly handles the data
class CustomDataCollatorForLanguageModeling(DataCollatorForLanguageModeling):
    def __call__(self, features):
        # Ensure all features have the same keys
        if not all(k in features[0] for k in ["input_ids", "attention_mask", "labels"]):
            raise ValueError("Some features are missing required keys")
        
        # Create a batch with proper padding
        batch = {
            "input_ids": torch.stack([f["input_ids"] for f in features]),
            "attention_mask": torch.stack([f["attention_mask"] for f in features]),
            "labels": torch.stack([f["labels"] for f in features])
        }
        
        return batch

# Create data collator for language modeling
data_collator = CustomDataCollatorForLanguageModeling(
    tokenizer=tokenizer,
    mlm=False  # We're doing causal language modeling, not masked language modeling
)

# %%
# SECTION 3: MODEL INITIALIZATION - Load and quantize the model
print("\n" + "="*80)
print("SECTION 3: MODEL INITIALIZATION")
print("="*80)

print("🤖 Initializing model with quantization...")

# Create a flag to track which quantization method we're using
USING_GGUF = False
QUANT_BITS = 2  # Default to 2-bit quantization

print(f"📥 Loading {MODEL_NAME} with {QUANT_BITS}-bit quantization...")

try:
    # First check if GGUF libraries are available
    if ('ctransformers' in globals() or 'ctransformers' in locals()) and ('llama_cpp' in globals() or 'llama_cpp' in locals()):
        # Use GGUF for 2-bit quantization
        print(f"Using GGUF for {QUANT_BITS}-bit quantization...")
        
        # First load the model with HF transformers
        print(f"Loading base model {MODEL_NAME} with standard transformers to prepare for GGUF conversion...")
        
        # Standard loading with memory optimization
        model = AutoModelForCausalLM.from_pretrained(
            MODEL_NAME,
            torch_dtype=torch.float16,
            device_map="auto" if torch.cuda.is_available() else None,
            trust_remote_code=True,
            use_cache=False,  # Disable KV cache for better memory efficiency
            low_cpu_mem_usage=True,  # Reduce CPU memory usage during loading
        )
        
        # Create temporary directory for GGUF conversion
        import tempfile
        import os
        from pathlib import Path
        
        temp_dir = Path(tempfile.mkdtemp())
        hf_model_path = temp_dir / "hf_model"
        gguf_output_path = temp_dir / "model.gguf"
        
        print(f"Saving model to temporary directory for GGUF conversion: {hf_model_path}")
        
        # Save the model in HF format first
        model.save_pretrained(hf_model_path)
        tokenizer.save_pretrained(hf_model_path)
        
        # Now apply GGUF 2-bit quantization using conversion tools
        print(f"Converting to GGUF with {QUANT_BITS}-bit quantization...")
        
        try:
            # First method: Use ctransformers for quantization
            from ctransformers.lib import convert_hf_to_gguf
            
            # Define GGUF quantization type based on bit level
            if QUANT_BITS == 2:
                quant_type = "q2_k"  # 2-bit quantization with k-quants
            elif QUANT_BITS == 3:
                quant_type = "q3_k"  # 3-bit quantization
            elif QUANT_BITS == 4:
                quant_type = "q4_k"  # 4-bit quantization
            else:
                quant_type = "q2_k"  # Default to 2-bit if not specified
                
            print(f"Using GGUF quantization type: {quant_type}")
            
            # Convert the model to GGUF format with the specified quantization
            convert_hf_to_gguf(
                str(hf_model_path),
                str(gguf_output_path),
                quantization_type=quant_type
            )
            
            # Load the GGUF model for verification
            from ctransformers import AutoModelForCausalLM as CTAutoModelForCausalLM
            
            gguf_model = CTAutoModelForCausalLM.from_pretrained(
                str(gguf_output_path),
                model_type="phi",  # Specify it's a Phi model
                gpu_layers=24,     # Use GPU for most layers
                context_length=MAX_LENGTH
            )
            
            print(f"Successfully converted and loaded GGUF {QUANT_BITS}-bit quantized model")
            
            # Now we need to integrate the GGUF model with our HF training pipeline
            # We'll keep the original model for training with LoRA but save the GGUF model for inference
            print("Saving the GGUF quantized model for inference after training")
            
            # Create directory for the GGUF model
            os.makedirs("./phi3_swift_model_gguf", exist_ok=True)
            
            # Copy the GGUF model to the output directory
            import shutil
            shutil.copy(gguf_output_path, "./phi3_swift_model_gguf/model.gguf")
            
            # Continue with HF model for training but set the flag to indicate we'll use GGUF for inference
            USING_GGUF = True
            print(f"Will use GGUF {QUANT_BITS}-bit quantization for inference after training")
            
        except Exception as e:
            print(f"Error with ctransformers GGUF conversion: {e}")
            print("Trying alternative GGUF conversion method...")
            
            # Try alternative method: Use llama.cpp for conversion if available
            try:
                import llama_cpp
                from llama_cpp import Llama
                
                # Determine the appropriate quantization type
                if QUANT_BITS == 2:
                    quant_type = "Q2_K"
                elif QUANT_BITS == 3:
                    quant_type = "Q3_K" 
                elif QUANT_BITS == 4:
                    quant_type = "Q4_K"
                else:
                    quant_type = "Q2_K"  # Default to 2-bit
                
                # First check if llama-cpp-python includes the conversion tool directly
                if hasattr(llama_cpp, "convert_hf_to_gguf"):
                    print("Using llama-cpp-python's built-in converter")
                    llama_cpp.convert_hf_to_gguf(
                        str(hf_model_path),
                        str(gguf_output_path),
                        quantization_type=quant_type
                    )
                else:
                    # Otherwise, use the command-line tool
                    print("Using command-line llama-cpp-python converter")
                    import subprocess
                    subprocess.check_call([
                        "python", "-m", "llama_cpp.convert_hf_to_gguf",
                        str(hf_model_path),
                        "--outfile", str(gguf_output_path),
                        "--quantize", quant_type
                    ])
                
                # Verify the model can be loaded
                model_gguf = Llama(
                    model_path=str(gguf_output_path),
                    n_ctx=MAX_LENGTH,
                    n_gpu_layers=24
                )
                
                print(f"Successfully converted and loaded GGUF {QUANT_BITS}-bit quantized model with llama-cpp")
                
                # Save the model for later use
                os.makedirs("./phi3_swift_model_gguf", exist_ok=True)
                shutil.copy(gguf_output_path, "./phi3_swift_model_gguf/model.gguf")
                
                USING_GGUF = True
                print(f"Will use GGUF {QUANT_BITS}-bit quantization for inference after training")
                
            except Exception as llama_cpp_error:
                print(f"llama-cpp-python GGUF conversion also failed: {llama_cpp_error}")
                raise  # Let it fall through to BitsAndBytes fallback
    else:
        raise ImportError("GGUF libraries not available")
        
except Exception as e:
    # Fallback to using BitsAndBytes for 4-bit quantization
    print(f"Falling back to BitsAndBytes 4-bit quantization: {e}")
    QUANT_BITS = 4
    USING_GGUF = False
    
    # BitsAndBytes 4-bit quantization with CPU offloading for training
    # Note: This requires the multi-backend version of BitsAndBytes we installed earlier
    print("Using 4-bit quantization with CPU offloading support for training")
    
    bnb_config = BitsAndBytesConfig(
        load_in_4bit=True,
        bnb_4bit_quant_type="nf4",
        bnb_4bit_compute_dtype=torch.float16,
        bnb_4bit_use_double_quant=True,
        # Add CPU offloading settings for training
        bnb_4bit_compute_dtype_for_cpu_offload=torch.float32,
        # Additional settings to help with CPU offloaded training
        llm_int8_enable_fp32_cpu_offload=True,  # Critical for CPU offloading during training
        llm_int8_has_fp16_weight=True,  # Help with mixed precision during offloading
        llm_int8_threshold=6.0  # Adjust threshold for better quantization quality
    )
    
    # We'll use hybrid GPU/CPU configuration with multi-backend BitsAndBytes support
    print("Initializing with CPU offloading for multi-backend BitsAndBytes training...")
    
    # First initialize with empty weights to avoid OOM during loading
    with init_empty_weights():
        config = AutoModelForCausalLM.from_pretrained(
            MODEL_NAME, 
            trust_remote_code=True,
            return_dict=True
        )
        # Add memory-efficient attention method to config if available
        if USE_MEMORY_EFFICIENT_ATTENTION and hasattr(config, "attention_implementation"):
            print("Enabling memory-efficient attention...")
            config.attention_implementation = "flash_attention_2"
    
    # Create hybrid device map that allows CPU offloading with multi-backend BitsAndBytes
    offload_folder = OFFLOAD_FOLDER if USE_SEQUENTIAL_OFFLOAD else None
    print(f"Using offload folder: {offload_folder}")
    
    # Configure device map for multi-backend BitsAndBytes training
    device_map = {
        "model.embed_tokens": 0,  # Keep embeddings on GPU 0
        "model.norm": 0,          # Keep normalization on GPU 0
        "lm_head": 0,             # Keep LM head on GPU 0
    }
    
    # Set additional environment variables specific to bitsandbytes multi-backend training
    os.environ["BNB_ENABLE_TRAINING_OFFLOAD"] = "1"  # Critical for bitsandbytes multi-backend support
        
        # Distribute layers across devices with CPU/disk offloading
        # Get number of layers with compatibility for different model types
        n_layers = None
        
        # First, try direct model name detection which is most reliable for Phi-3 models
        if "phi-3" in MODEL_NAME.lower() or "phi3" in MODEL_NAME.lower():
            # Use hardcoded values for known Phi-3 variants
            if "mini" in MODEL_NAME.lower():
                n_layers = 32  # Phi-3-mini has 32 layers
                print(f"Direct model name detection: Phi-3-mini has {n_layers} layers")
            elif "medium" in MODEL_NAME.lower():
                n_layers = 60  # Phi-3-medium has 60 layers
                print(f"Direct model name detection: Phi-3-medium has {n_layers} layers")
            elif "small" in MODEL_NAME.lower():
                n_layers = 26  # Phi-3-small has 26 layers
                print(f"Direct model name detection: Phi-3-small has {n_layers} layers") 
            else:
                n_layers = 32
                print(f"Direct model name detection: Unknown Phi-3 variant, assuming {n_layers} layers")
        
        # If we couldn't determine layers by name, try config attributes
        if n_layers is None:
            # Try different attribute names used by various model architectures
            for attr_name in ["num_hidden_layers", "n_layer", "num_layers", "n_blocks"]:
                if hasattr(config, attr_name):
                    n_layers = getattr(config, attr_name)
                    print(f"Found layers count using config.{attr_name}: {n_layers}")
                    break
        
        # As fallback for Phi-3 models, try to detect layers by architecture patterns
        if n_layers is None:
            # For Phi-3 models specifically
            if hasattr(config, "model_type") and "phi" in config.model_type.lower():
                # Phi-3 typically has 32 layers in the mini version
                if "mini" in MODEL_NAME.lower():
                    n_layers = 32
                # Phi-3-medium typically has 60 layers
                elif "medium" in MODEL_NAME.lower():
                    n_layers = 60
                # Phi-3-small typically has 26 layers
                elif "small" in MODEL_NAME.lower():
                    n_layers = 26
                else:
                    # Default to 32 for unknown Phi-3 variants
                    n_layers = 32
                print(f"Using estimated layers for Phi-3 model: {n_layers}")
            else:
                # Last resort default
                n_layers = 24
                print(f"Warning: Could not determine number of layers, using default: {n_layers}")
        
        # With multi-backend BitsAndBytes, we can use CPU offloading for training
        # Split layers across GPUs and CPU optimally
        gpu0_layers = n_layers // 3      # ~33% on GPU 0
        gpu1_layers = n_layers // 3      # ~33% on GPU 1
        cpu_layers = n_layers - gpu0_layers - gpu1_layers  # ~34% on CPU with offloading
        print(f"Using hybrid configuration with multi-backend BitsAndBytes: {gpu0_layers} layers on GPU 0, {gpu1_layers} layers on GPU 1, {cpu_layers} layers on CPU")
        
        # Determine the correct layer naming pattern for different model architectures
        # For Phi-3 models, the pattern might be different than standard transformers
        layer_prefix = "model.layers"  # Default pattern
        
        # Try to determine correct layer prefix from model config
        if hasattr(config, "model_type"):
            model_type = config.model_type.lower()
            if "phi" in model_type:
                # Phi models may use different naming conventions
                # We'll try a few common patterns for Phi-3
                layer_prefix_options = [
                    "model.layers",         # Standard pattern
                    "transformer.h",        # Some Phi models use this
                    "model.decoder.layers", # Another common pattern
                    "model.transformer.h",  # Yet another pattern
                ]
                
                # Log the possible patterns we're going to try
                print(f"Phi model detected, will try these layer prefix patterns: {layer_prefix_options}")
                
                # Use the first one by default, the device_map will be adjusted at runtime if needed
                layer_prefix = layer_prefix_options[0]
        
        print(f"Using layer prefix pattern: {layer_prefix}")
        
        # Assign layers to devices with multiple pattern fallbacks
        for i in range(n_layers):
            layer_device = None
            if i < gpu0_layers:
                layer_device = 0
            elif i < gpu0_layers + gpu1_layers:
                layer_device = 1
            else:
                layer_device = "cpu"
            
            # Add all possible layer naming patterns to device map to ensure we catch the right one
            if hasattr(config, "model_type") and "phi" in config.model_type.lower():
                # Add all possible patterns for Phi models - optimized for Phi-3
                # Primary pattern for Phi-3
                device_map[f"model.layers.{i}"] = layer_device
                
                # Additional patterns with Phi-3-specific paths
                device_map[f"transformer.h.{i}"] = layer_device
                device_map[f"model.decoder.layers.{i}"] = layer_device
                device_map[f"model.transformer.h.{i}"] = layer_device
                
                # Phi-3-specific naming patterns based on model inspection
                device_map[f"phi_model.layers.{i}"] = layer_device
                device_map[f"layers.{i}"] = layer_device
                
                # For absolute reliability, add all possible nested paths where Phi-3 layers could be
                device_map[f"base_model.model.layers.{i}"] = layer_device
                device_map[f"model.model.layers.{i}"] = layer_device
            else:
                # Standard pattern for other models
                device_map[f"{layer_prefix}.{i}"] = layer_device
        
        print(f"Device map: GPU 0: {gpu0_layers} layers, GPU 1: {gpu1_layers} layers, CPU: {cpu_layers} layers")
        
        # Load with offloading and quantization - with error handling and fallbacks
        try:
            print("Attempting to load model with custom device map and CPU offloading...")
            
            # Create a modified version of BnB config that enables CPU offloading
            # This is required when using quantization with CPU offloading 
            cpu_offload_bnb_config = BitsAndBytesConfig(
                load_in_4bit=True,
                bnb_4bit_quant_type="nf4",
                bnb_4bit_compute_dtype=torch.float16,
                bnb_4bit_use_double_quant=True,
                llm_int8_enable_fp32_cpu_offload=True,  # Enable CPU offloading with quantized models
                llm_int8_threshold=6.0,  # Increase threshold for more efficient offloading
            )
            
            # Kaggle-optimized max memory allocation - be more conservative
            max_memory = {
                0: "9GB",          # Reserve more headroom on GPU 0
                1: "9GB",          # Reserve more headroom on GPU 1
                "cpu": "24GB",     # Limit CPU memory usage for Kaggle
            }
            
            model = AutoModelForCausalLM.from_pretrained(
                MODEL_NAME,
                quantization_config=cpu_offload_bnb_config,  # Use modified config with CPU offloading enabled
                device_map=device_map,
                offload_folder=offload_folder,
                offload_state_dict=True,
                max_memory=max_memory,  # Add explicit memory limits
                low_cpu_mem_usage=True,  # Enable more aggressive CPU memory optimization
                torch_dtype=torch.float16,
                trust_remote_code=True,
                use_cache=False,
                attn_implementation="eager"  # Always use eager implementation for compatibility
            )
        except Exception as e:
            print(f"Error loading with custom device map: {e}")
            print("Falling back to automatic device map...")
            
            # Perform deep cleanup for Kaggle environment
            for _ in range(3):  # Multiple cleanup passes
                cleanup_memory()  
                time.sleep(1)  # Give the system time to reclaim memory
            
            # Try again with much simpler configuration optimized for Kaggle
            print("Using simplified auto device mapping for maximum compatibility...")
            
            # Create simpler BnB config with multi-backend support for auto device mapping
            simple_bnb_config = BitsAndBytesConfig(
                load_in_4bit=True,
                bnb_4bit_quant_type="nf4",
                bnb_4bit_compute_dtype=torch.float16,
                bnb_4bit_use_double_quant=True,
                # Keep multi-backend support even in fallback mode
                llm_int8_enable_fp32_cpu_offload=True,
                llm_int8_has_fp16_weight=True
            )
            
            # Set multi-backend environment variables for fallback as well
            os.environ["BNB_ENABLE_TRAINING_OFFLOAD"] = "1"
            
            # Kaggle-optimized max memory settings - be very conservative
            kaggle_max_memory = {
                0: "8GB",          # Very conservative GPU 0 limit for Kaggle 
                1: "8GB",          # Very conservative GPU 1 limit for Kaggle
                "cpu": "24GB",     # Limited CPU memory for Kaggle
            }
            
            model = AutoModelForCausalLM.from_pretrained(
                MODEL_NAME,
                quantization_config=simple_bnb_config,
                device_map="auto",  # Let HF decide automatically - most compatible option
                max_memory=kaggle_max_memory,  # Conservative memory limits for Kaggle
                low_cpu_mem_usage=True,  # More aggressive CPU memory optimization
                torch_dtype=torch.float16,
                trust_remote_code=True,
                use_cache=False
            )
    else:
        # Standard loading with basic memory optimization
        model = AutoModelForCausalLM.from_pretrained(
            MODEL_NAME,
            quantization_config=bnb_config,
            device_map="auto" if torch.cuda.is_available() else None,
            torch_dtype=torch.float16,
            trust_remote_code=True,
            use_cache=False
        )
    print("Successfully loaded model with BitsAndBytes 4-bit quantization")

# Configure LoRA for fine-tuning with memory optimizations
print("Setting up memory-optimized LoRA fine-tuning...")
lora_config = LoraConfig(
    r=LORA_R,
    lora_alpha=LORA_ALPHA,
    lora_dropout=LORA_DROPOUT,
    bias="none",
    task_type="CAUSAL_LM",
    # Target only essential modules to save memory
    target_modules=["q_proj", "v_proj", "o_proj", "gate_proj"],
    modules_to_save=None,  # Don't save any modules fully to save memory
)

# Prepare the model for training with LoRA and additional memory optimizations
print("Preparing model for k-bit training...")
model = prepare_model_for_kbit_training(model)

# Enable activation checkpointing to save memory if requested
if USE_ACTIVATION_CHECKPOINTING:
    print("Enabling activation checkpointing to save memory...")
    try:
        # For transformers models
        if hasattr(model, "gradient_checkpointing_enable"):
            model.gradient_checkpointing_enable()
            print("Gradient checkpointing enabled via model method")
        # For torch models
        elif hasattr(model, "enable_input_require_grads"):
            model.enable_input_require_grads()
            print("Input require grads enabled")
            
        # Enable checkpointing on specific modules (for newer transformers versions)
        for module in model.modules():
            if hasattr(module, "_use_gradient_checkpointing"):
                module._use_gradient_checkpointing = True
    except Exception as e:
        print(f"Warning: Could not enable activation checkpointing: {e}")

# Apply LoRA and free memory
print("Applying LoRA adapter...")
model = get_peft_model(model, lora_config)

# Run explicit memory cleanup after model initialization
cleanup_memory()

# Report model parameter counts
print(f"Model trainable parameters: {sum(p.numel() for p in model.parameters() if p.requires_grad)}")
print(f"Model parameters using memory: {sum(p.numel() * (2 if p.dtype == torch.float16 else 4) for p in model.parameters()) / (1024**2):.2f} MB")

# Print information about the quantized model
quant_method = "GGUF" if USING_GGUF else "BitsAndBytes"
print(f"✅ Model loaded and configured with {QUANT_BITS}-bit {quant_method} quantization and LoRA (rank={LORA_R})")
print(f"Model architecture: {model.__class__.__name__}")
print(f"Total parameters: {sum(p.numel() for p in model.parameters()) / 1e6:.2f}M")
print(f"Trainable parameters: {sum(p.numel() for p in model.parameters() if p.requires_grad) / 1e6:.2f}M")

# Update execution status
if 'update_status' in globals():
    update_status("model_initialized")

# %%
# SECTION 4: TRAINER SETUP - Configure the training parameters
print("\n" + "="*80)
print("SECTION 4: TRAINER SETUP")
print("="*80)

print("🔧 Creating trainer and configuring training parameters...")

# Create trainer with memory optimizations for GPU/CPU
print("Setting up memory-optimized trainer...")

# Add additional memory optimization callbacks
from transformers.trainer_callback import TrainerCallback

class MemoryOptimizationCallback(TrainerCallback):
    """Custom callback to optimize memory usage during training."""
    
    def on_step_end(self, args, state, control, **kwargs):
        """Run cleanup after each optimization step."""
        # Free memory every few steps
        if state.global_step % 10 == 0:
            cleanup_memory()
        return control
    
    def on_evaluate(self, args, state, control, **kwargs):
        """Run before evaluation begins."""
        cleanup_memory()
        return control
    
    def on_save(self, args, state, control, **kwargs):
        """Run before model is saved."""
        cleanup_memory()
        return control

# Create custom memory-efficient trainer
trainer = Trainer(
    model=model,
    args=training_args,
    train_dataset=tokenized_train,
    eval_dataset=tokenized_val,
    tokenizer=tokenizer,
    data_collator=data_collator,
    callbacks=[
        early_stopping_callback,
        MemoryOptimizationCallback()
    ]
)

# Verify model device
model_device = next(model.parameters()).device
device_type = "GPU" if torch.cuda.is_available() else "CPU"
print(f"Model is on {device_type} device: {model_device}")

print("✅ Trainer setup complete")

# Update execution status
if 'update_status' in globals():
    update_status("trainer_created")
    
print("Ready to start training...")


# %%
# SECTION 5: TRAINING - Train the model on the dataset
print("\n" + "="*80)
print("SECTION 5: TRAINING PROCESS")
print("="*80)

# Function to monitor system resources during training
def monitor_resources():
    process = psutil.Process(os.getpid())
    memory_info = process.memory_info()
    mem = psutil.virtual_memory()
    cpu_percent = psutil.cpu_percent(interval=0.1)
    
    print(f"\nSystem Resources:")
    print(f"CPU Usage: {cpu_percent}%")
    print(f"Process Memory: {memory_info.rss / 1024 / 1024:.2f} MB")
    print(f"System Memory: {mem.percent}% used, {mem.available / 1024 / 1024:.2f} MB available")
    
    # Show memory metrics for the active device
    if torch.cuda.is_available():
        # GPU memory monitoring
        num_gpus = torch.cuda.device_count()
        print(f"\nGPU Memory Usage ({num_gpus} GPUs detected):")
        
        for i in range(num_gpus):
            allocated = torch.cuda.memory_allocated(i) / (1024**3)
            reserved = torch.cuda.memory_reserved(i) / (1024**3)
            properties = torch.cuda.get_device_properties(i)
            total_memory = properties.total_memory / (1024**3)
            free_memory = total_memory - allocated
            
            print(f"  GPU {i} ({properties.name}):")
            print(f"    Total memory: {total_memory:.2f} GB")
            print(f"    Allocated: {allocated:.2f} GB ({allocated/total_memory*100:.1f}%)")
            print(f"    Free: {free_memory:.2f} GB ({free_memory/total_memory*100:.1f}%)")
    
    print("")  # Add blank line for readability


print("🚀 Starting training process with enhanced memory management...")
print("This will take some time. Training progress will be displayed below.")

# Run training with aggressive memory optimization for multi-GPU setup
try:
    # Monitor resources before training
    print("Resources before training:")
    monitor_resources()
    
    # Super aggressive memory cleanup before training
    print("Performing deep memory cleanup before training...")
    # Force multiple garbage collection passes
    for _ in range(3):
        cleanup_memory()
        time.sleep(0.5)  # Brief pause to allow OS to reclaim memory
    
    # Set environment variables for even more aggressive memory management
    os.environ["PYTORCH_NO_CUDA_MEMORY_CACHING"] = "1"  # Disable CUDA caching
    
    # Configure PyTorch for memory-efficient multi-GPU training
    if torch.cuda.device_count() > 1:
        print("Configuring PyTorch for memory-efficient multi-GPU training...")
        # Enable TF32 precision for faster training (on Ampere GPUs)
        torch.backends.cuda.matmul.allow_tf32 = True
        torch.backends.cudnn.allow_tf32 = True
        
        # More conservative memory allocation strategy
        torch.cuda.set_per_process_memory_fraction(0.85)  # Reserve more memory (15%) for system
        
        # For Kaggle, use the most reliable attention mechanism rather than Flash Attention
        print("Using standard attention for maximum Kaggle compatibility")
            
        # Configure CUDA memory usage more conservatively for Kaggle
        if torch.cuda.is_available():
            # Set more conservative memory fraction for Kaggle's T4 GPUs
            torch.cuda.set_per_process_memory_fraction(0.8)  # Reserve 20% for Kaggle system
                
            # For Kaggle's T4 GPUs, avoid enabling TF32 which can consume more memory
            torch.backends.cuda.matmul.allow_tf32 = False
            torch.backends.cudnn.allow_tf32 = False
                
            # Explicitly disable any caching mechanisms that could leak memory
            torch.backends.cudnn.benchmark = False
                
            print("Configured CUDA memory settings for Kaggle environment")
                
        # Set additional environment variables specifically for Kaggle
        os.environ["PYTORCH_CUDA_ALLOC_CONF"] = "expandable_segments:True,max_split_size_mb:64"
        os.environ["TOKENIZERS_PARALLELISM"] = "false"  # Disable tokenizer parallelism to save memory
    
    # Set up a memory monitor thread for continuous monitoring during training
    def memory_monitoring_thread():
        print("Starting memory monitoring thread...")
        while True:
            try:
                # Only log if we're close to OOM
                for i in range(torch.cuda.device_count()):
                    allocated = torch.cuda.memory_allocated(i) / (1024**3)
                    total = torch.cuda.get_device_properties(i).total_memory / (1024**3)
                    if allocated / total > 0.85:  # If using more than 85% of memory
                        print(f"⚠️ WARNING: GPU {i} memory usage high: {allocated:.2f}GB / {total:.2f}GB ({allocated/total*100:.1f}%)")
                        cleanup_memory()  # Try to free up memory
            except Exception as e:
                print(f"Error in memory monitoring: {e}")
            time.sleep(10)  # Check every 10 seconds

    # Start memory monitoring in a separate thread if not in debug mode
    if not DEBUG_MODE:
        import threading
        monitor_thread = threading.Thread(target=memory_monitoring_thread, daemon=True)
        monitor_thread.start()
    
    # Start training 
    start_time = time.time()
    
    # Configure training to catch OOM errors and retry with more aggressive settings
    max_retries = 3
    for attempt in range(max_retries):
        try:
            print(f"\n🚀 Starting training (attempt {attempt+1}/{max_retries})...")
            
            # Additional cleanup right before training
            cleanup_memory()
            
            # Run training
            train_result = trainer.train()
            
            # If we get here, training succeeded
            print("✅ Training completed successfully!")
            break
            
        except RuntimeError as e:
            # Check if this is an OOM error
            if "CUDA out of memory" in str(e):
                print(f"❌ CUDA out of memory error (attempt {attempt+1}/{max_retries})")
                
                # More aggressive cleanup
                cleanup_memory()
                
                if attempt < max_retries - 1:
                    # Try more aggressive memory saving for next attempt
                    print("Applying more aggressive memory optimizations for next attempt...")
                    
                    # Reduce batch size if possible
                    if trainer.args.per_device_train_batch_size > 1:
                        trainer.args.per_device_train_batch_size //= 2
                        trainer.args.per_device_eval_batch_size //= 2
                        print(f"Reduced batch size to {trainer.args.per_device_train_batch_size}")
                    
                    # Increase gradient accumulation steps
                    trainer.args.gradient_accumulation_steps *= 2
                    print(f"Increased gradient accumulation to {trainer.args.gradient_accumulation_steps}")
                    
                    # Wait a moment for memory to be fully reclaimed
                    time.sleep(10)
                else:
                    print("Maximum retry attempts reached. Training failed.")
                    raise
            else:
                # This is not an OOM error, re-raise
                raise
    
    # Monitor resources after training
    print("Resources after training:")
    monitor_resources()
    
    # Print training results
    print(f"Training completed in {train_result.metrics['train_runtime']:.2f} seconds")
    print(f"Training loss: {train_result.metrics['train_loss']:.4f}")
    
    # Save the model with appropriate method based on quantization used
    print("\n💾 Saving trained model...")
    
    # Save the model
    trainer.save_model(OUTPUT_DIR)
    
    # Determine the quantization method for display
    quant_method = "GGUF" if USING_GGUF else "BitsAndBytes"
<<<<<<< HEAD
    print(f"✅ Model saved to {OUTPUT_DIR} ({QUANT_BITS}-bit {quant_method} quantized)")
=======
    print(f"✅ Model saved to ./phi3_swift_model ({QUANT_BITS}-bit {quant_method} quantized)")
    if USING_GGUF:
        print(f"✅ GGUF model also saved to ./phi3_swift_model_gguf/model.gguf")
>>>>>>> fdee4a64
    print(f"   Trained on: {'GPU' if torch.cuda.is_available() else 'CPU'}")
    
    # Save model configuration details
    with open(f"{OUTPUT_DIR}/quantization_config.json", "w") as f:
        config_data = {
            "quantization_method": quant_method,
            "bits": QUANT_BITS,
            "lora_rank": LORA_R,
            "lora_alpha": LORA_ALPHA,
            "original_model": MODEL_NAME,
            "max_length": MAX_LENGTH,
            "training_dataset": DATASET_ID,
            "training_date": time.strftime("%Y-%m-%d")
        }
        json.dump(config_data, f, indent=2)
        print("✅ Model configuration saved")
    
<<<<<<< HEAD
    # Skip creating loading instructions - we just want the model files
    
    # Add a minimal config file for reference
    with open(f"{OUTPUT_DIR}/model_info.txt", "w") as f:
        f.write(f"""MODEL INFO
Model: {MODEL_NAME}
Quantization: {quant_method} {QUANT_BITS}-bit
Trained on: {DATASET_ID}
Date: {time.strftime("%Y-%m-%d")}
=======
    # Create appropriate loading instructions based on quantization method
    if USING_GGUF:
        loading_code = """```python
# Method 1: Using ctransformers (recommended for simplicity)
from ctransformers import AutoModelForCausalLM

# Load the GGUF quantized model
model = AutoModelForCausalLM.from_pretrained(
    "./phi3_swift_model_gguf/model.gguf",
    model_type="phi",
    gpu_layers=24,  # Adjust based on your GPU memory
    context_length=4096  # Adjust based on your needs
)

# Alternative Method 2: Using llama-cpp-python for more options
from llama_cpp import Llama

model = Llama(
    model_path="./phi3_swift_model_gguf/model.gguf",
    n_gpu_layers=24,  # Adjust based on your GPU memory
    n_ctx=4096        # Adjust based on your needs
)
```"""
    else:
        loading_code = """```python
from transformers import AutoModelForCausalLM, AutoTokenizer, BitsAndBytesConfig
import torch

# Load the tokenizer
tokenizer = AutoTokenizer.from_pretrained("./phi3_swift_model")

# Configure 4-bit quantization
bnb_config = BitsAndBytesConfig(
    load_in_4bit=True,
    bnb_4bit_quant_type="nf4",
    bnb_4bit_compute_dtype=torch.float16,
    bnb_4bit_use_double_quant=True
)

# Load the quantized model
model = AutoModelForCausalLM.from_pretrained(
    "./phi3_swift_model",
    quantization_config=bnb_config,
    device_map="auto"
)
```"""
        
    # Also save a README with information about the quantization
    print("📝 Creating model documentation...")
    with open("./phi3_swift_model/README.md", "w") as f:
        f.write(f"""# Phi-3-mini Quantized Model for Swift

This model is a {QUANT_BITS}-bit quantized version of `{MODEL_NAME}` trained for Swift programming.

## Quantization Details
- Method: {quant_method}
- Bits: {QUANT_BITS} 
- Training dataset: {DATASET_ID}
- Fine-tuning method: LoRA (Low-Rank Adaptation)
- LoRA rank: {LORA_R}
- LoRA alpha: {LORA_ALPHA}
- Training date: {time.strftime("%Y-%m-%d")}

## Usage

To load this model:

{loading_code}

This quantized model reduces memory usage significantly while maintaining most of the capabilities of the original model.
>>>>>>> fdee4a64
""")
    
    # If using GGUF, create a separate README for the GGUF model
    if USING_GGUF:
        with open("./phi3_swift_model_gguf/README.md", "w") as f:
            f.write(f"""# Phi-3-mini GGUF Quantized Model for Swift

This is a {QUANT_BITS}-bit GGUF quantized version of `{MODEL_NAME}` for Swift programming.

## Quantization Details
- Method: GGUF (General GPU Usable Format)
- Quantization Type: {quant_type if 'quant_type' in locals() else f'q{QUANT_BITS}_k'}
- Bits: {QUANT_BITS}
- Base Model: `{MODEL_NAME}`
- Training Dataset: {DATASET_ID}
- Created: {time.strftime("%Y-%m-%d")}

## Usage

### Method 1: Using ctransformers
```python
from ctransformers import AutoModelForCausalLM

model = AutoModelForCausalLM.from_pretrained(
    "./model.gguf",
    model_type="phi",
    gpu_layers=24,  # Adjust based on your GPU memory
    context_length=4096  # Adjust based on your needs
)

# Generate text
response = model("Swift is a programming language that")
print(response)
```

### Method 2: Using llama-cpp-python
```python
from llama_cpp import Llama

model = Llama(
    model_path="./model.gguf",
    n_gpu_layers=24,  # Adjust based on your GPU memory
    n_ctx=4096        # Adjust based on your needs
)

# Generate text
response = model.create_completion(
    "Swift is a programming language that",
    max_tokens=128,
    temperature=0.7,
    top_p=0.95
)
print(response)
```

This GGUF quantized model allows efficient inference on various hardware while maintaining good quality.
""")
        print("✅ Model documentation created")
    
    # Update execution status
    if 'update_status' in globals():
        update_status("training_complete")
    
    # Clean up memory
    print("🧹 Cleaning up memory...")
    cleanup_memory()
    print("✅ Training complete!")
    
except Exception as e:
    print(f"❌ Error during training: {e}")
    
    # Print stack trace for debugging
    import traceback
    traceback.print_exc()
    
    # Monitor resources after error
    print("Resources after error:")
    monitor_resources()
    
    # Update status to indicate failure
    if 'update_status' in globals():
        EXECUTION_STATUS["training_error"] = True
        print("Training failed. Please check the error message above.")
    
    raise

# %%
# SECTION 6: TESTING - Evaluate the trained model
print("\n" + "="*80)
print("SECTION 6: MODEL TESTING")
print("="*80)

try:
    print(f"🧪 Testing the {QUANT_BITS}-bit {quant_method} quantized model with Swift code examples...")
    print(f"This will generate responses to evaluate the model's capabilities.")
    
    # For testing, we use the model we already have loaded
    test_model = model
    
    # Function to generate responses for test examples
    def generate_response(prompt):
        print(f"Generating response for: {prompt.split('<|assistant|>')[0].split('<|user|>')[-1].strip()[:50]}...")
        inputs = tokenizer(prompt, return_tensors="pt").to(device)
        with torch.no_grad():
            # Generate with the quantized model
            outputs = test_model.generate(
                inputs.input_ids,
                max_new_tokens=200,
                temperature=0.7,
                top_p=0.9,
                do_sample=True,
                pad_token_id=tokenizer.pad_token_id,
                eos_token_id=tokenizer.eos_token_id
            )
        response = tokenizer.decode(outputs[0], skip_special_tokens=True)
        # Extract just the assistant's response
        if "<|assistant|>" in response:
            response = response.split("<|assistant|>")[-1].strip()
        return response
    
    # Test prompts for different Swift language tasks
    test_prompts = [
        # Explain Swift syntax
        "<|user|>\nExplain the key features of Swift's optional unwrapping syntax:\n\n```swift\nfunc processName(_ name: String?) {\n    guard let unwrappedName = name else {\n        print(\"No name provided\")\n        return\n    }\n    print(\"Hello, \\(unwrappedName)!\")\n}\n```\n<|assistant|>",
        
        # Code completion
        "<|user|>\nComplete this Swift function that calculates the factorial of a number:\n\n```swift\nfunc factorial(_ n: Int) -> Int {\n    // Add implementation here\n}\n```\n<|assistant|>",
        
        # Debugging help
        "<|user|>\nWhat's wrong with this Swift code and how can I fix it?\n\n```swift\nclass Person {\n    var name: String\n    var age: Int\n    \n    func greet() {\n        print(\"Hello, my name is \\(name) and I am \\(age) years old.\")\n    }\n}\n\nlet person = Person()\nperson.greet()\n```\n<|assistant|>",
        
        # Swift best practices
        "<|user|>\nExplain Swift best practices for error handling:\n<|assistant|>"
    ]
    
    # Generate and print responses
    for i, prompt in enumerate(test_prompts):
        print(f"\n📝 Test {i+1}/{len(test_prompts)}:\n{'-'*40}")
        print(f"Prompt: {prompt.split('<|assistant|>')[0].replace('<|user|>', '')}")
        response = generate_response(prompt)
        print(f"\nResponse:\n{response}\n")
        
        # Add a small delay for better readability in logs
        time.sleep(0.5)
    
    print("\n✅ Testing complete! If the responses look good, your model has been trained successfully.")
    print("If you're not satisfied with the quality, you might want to train for more epochs or adjust the training parameters.")
    
    # Update execution status
    if 'update_status' in globals():
        update_status("testing_complete")
        
except Exception as e:
    print(f"❌ Error during testing: {e}")
    print("Detailed error information:")
    import traceback
    traceback.print_exc()
    
    # Update status to indicate testing error
    if 'update_status' in globals():
        EXECUTION_STATUS["testing_error"] = True

# %%
# SECTION 7: EXECUTION SUMMARY
print("\n" + "="*80)
print("SECTION 7: EXECUTION SUMMARY")
print("="*80)

# Print final execution status
if 'EXECUTION_STATUS' in globals():
    print("\n📊 Execution Status Summary:")
    for stage, status in EXECUTION_STATUS.items():
        if 'error' not in stage:  # Skip error flags in the summary view
            icon = "✅" if status else "❌"
            print(f"{icon} {stage.replace('_', ' ').title()}")
    
    # Check if we completed successfully
    core_stages = ['setup_complete', 'data_loaded', 'model_initialized', 
                  'trainer_created', 'training_complete', 'testing_complete']
    success = all(EXECUTION_STATUS.get(stage, False) for stage in core_stages)
    
    if success:
        print("\n🎉 SUCCESS: Complete training pipeline executed successfully!")
    else:
        print("\n⚠️ INCOMPLETE: Some stages of the pipeline did not complete.")
        # Find the first incomplete stage
        for stage in core_stages:
            if not EXECUTION_STATUS.get(stage, False):
                print(f"First incomplete stage: {stage.replace('_', ' ').title()}")
                break

print("\n📋 Final Summary:")
print(f"- Model: {MODEL_NAME}")
print(f"- Quantization: {QUANT_BITS}-bit {quant_method if 'quant_method' in globals() else 'quantization'}")
print(f"- Dataset: {DATASET_ID}")
print(f"- Saved model location: ./phi3_swift_model")
print(f"- Status: {'Successfully trained and tested' if 'success' in locals() and success else 'Incomplete training process'}")

print("\n🚀 Next Steps:")
print("1. Use your trained model for Swift programming tasks")
print("2. Deploy the model to your application")
print("3. Continue fine-tuning with more data if needed")
print("4. Experiment with different quantization settings")

print("\n" + "="*80)
print("Thank you for using the Phi-3 training pipeline!")
print("="*80)<|MERGE_RESOLUTION|>--- conflicted
+++ resolved
@@ -1637,13 +1637,9 @@
     
     # Determine the quantization method for display
     quant_method = "GGUF" if USING_GGUF else "BitsAndBytes"
-<<<<<<< HEAD
     print(f"✅ Model saved to {OUTPUT_DIR} ({QUANT_BITS}-bit {quant_method} quantized)")
-=======
-    print(f"✅ Model saved to ./phi3_swift_model ({QUANT_BITS}-bit {quant_method} quantized)")
     if USING_GGUF:
-        print(f"✅ GGUF model also saved to ./phi3_swift_model_gguf/model.gguf")
->>>>>>> fdee4a64
+        print(f"✅ GGUF model also saved to {OUTPUT_DIR}/model.gguf")
     print(f"   Trained on: {'GPU' if torch.cuda.is_available() else 'CPU'}")
     
     # Save model configuration details
@@ -1661,7 +1657,6 @@
         json.dump(config_data, f, indent=2)
         print("✅ Model configuration saved")
     
-<<<<<<< HEAD
     # Skip creating loading instructions - we just want the model files
     
     # Add a minimal config file for reference
@@ -1671,136 +1666,8 @@
 Quantization: {quant_method} {QUANT_BITS}-bit
 Trained on: {DATASET_ID}
 Date: {time.strftime("%Y-%m-%d")}
-=======
-    # Create appropriate loading instructions based on quantization method
-    if USING_GGUF:
-        loading_code = """```python
-# Method 1: Using ctransformers (recommended for simplicity)
-from ctransformers import AutoModelForCausalLM
-
-# Load the GGUF quantized model
-model = AutoModelForCausalLM.from_pretrained(
-    "./phi3_swift_model_gguf/model.gguf",
-    model_type="phi",
-    gpu_layers=24,  # Adjust based on your GPU memory
-    context_length=4096  # Adjust based on your needs
-)
-
-# Alternative Method 2: Using llama-cpp-python for more options
-from llama_cpp import Llama
-
-model = Llama(
-    model_path="./phi3_swift_model_gguf/model.gguf",
-    n_gpu_layers=24,  # Adjust based on your GPU memory
-    n_ctx=4096        # Adjust based on your needs
-)
-```"""
-    else:
-        loading_code = """```python
-from transformers import AutoModelForCausalLM, AutoTokenizer, BitsAndBytesConfig
-import torch
-
-# Load the tokenizer
-tokenizer = AutoTokenizer.from_pretrained("./phi3_swift_model")
-
-# Configure 4-bit quantization
-bnb_config = BitsAndBytesConfig(
-    load_in_4bit=True,
-    bnb_4bit_quant_type="nf4",
-    bnb_4bit_compute_dtype=torch.float16,
-    bnb_4bit_use_double_quant=True
-)
-
-# Load the quantized model
-model = AutoModelForCausalLM.from_pretrained(
-    "./phi3_swift_model",
-    quantization_config=bnb_config,
-    device_map="auto"
-)
-```"""
-        
-    # Also save a README with information about the quantization
-    print("📝 Creating model documentation...")
-    with open("./phi3_swift_model/README.md", "w") as f:
-        f.write(f"""# Phi-3-mini Quantized Model for Swift
-
-This model is a {QUANT_BITS}-bit quantized version of `{MODEL_NAME}` trained for Swift programming.
-
-## Quantization Details
-- Method: {quant_method}
-- Bits: {QUANT_BITS} 
-- Training dataset: {DATASET_ID}
-- Fine-tuning method: LoRA (Low-Rank Adaptation)
-- LoRA rank: {LORA_R}
-- LoRA alpha: {LORA_ALPHA}
-- Training date: {time.strftime("%Y-%m-%d")}
-
-## Usage
-
-To load this model:
-
-{loading_code}
-
-This quantized model reduces memory usage significantly while maintaining most of the capabilities of the original model.
->>>>>>> fdee4a64
 """)
-    
-    # If using GGUF, create a separate README for the GGUF model
-    if USING_GGUF:
-        with open("./phi3_swift_model_gguf/README.md", "w") as f:
-            f.write(f"""# Phi-3-mini GGUF Quantized Model for Swift
-
-This is a {QUANT_BITS}-bit GGUF quantized version of `{MODEL_NAME}` for Swift programming.
-
-## Quantization Details
-- Method: GGUF (General GPU Usable Format)
-- Quantization Type: {quant_type if 'quant_type' in locals() else f'q{QUANT_BITS}_k'}
-- Bits: {QUANT_BITS}
-- Base Model: `{MODEL_NAME}`
-- Training Dataset: {DATASET_ID}
-- Created: {time.strftime("%Y-%m-%d")}
-
-## Usage
-
-### Method 1: Using ctransformers
-```python
-from ctransformers import AutoModelForCausalLM
-
-model = AutoModelForCausalLM.from_pretrained(
-    "./model.gguf",
-    model_type="phi",
-    gpu_layers=24,  # Adjust based on your GPU memory
-    context_length=4096  # Adjust based on your needs
-)
-
-# Generate text
-response = model("Swift is a programming language that")
-print(response)
-```
-
-### Method 2: Using llama-cpp-python
-```python
-from llama_cpp import Llama
-
-model = Llama(
-    model_path="./model.gguf",
-    n_gpu_layers=24,  # Adjust based on your GPU memory
-    n_ctx=4096        # Adjust based on your needs
-)
-
-# Generate text
-response = model.create_completion(
-    "Swift is a programming language that",
-    max_tokens=128,
-    temperature=0.7,
-    top_p=0.95
-)
-print(response)
-```
-
-This GGUF quantized model allows efficient inference on various hardware while maintaining good quality.
-""")
-        print("✅ Model documentation created")
+        print("✅ Model info saved")
     
     # Update execution status
     if 'update_status' in globals():
